# Copyright (c) 2006-2016  Andrey Golovizin
#
# Permission is hereby granted, free of charge, to any person obtaining
# a copy of this software and associated documentation files (the
# "Software"), to deal in the Software without restriction, including
# without limitation the rights to use, copy, modify, merge, publish,
# distribute, sublicense, and/or sell copies of the Software, and to
# permit persons to whom the Software is furnished to do so, subject to
# the following conditions:
#
# The above copyright notice and this permission notice shall be
# included in all copies or substantial portions of the Software.
#
# THE SOFTWARE IS PROVIDED "AS IS", WITHOUT WARRANTY OF ANY KIND,
# EXPRESS OR IMPLIED, INCLUDING BUT NOT LIMITED TO THE WARRANTIES OF
# MERCHANTABILITY, FITNESS FOR A PARTICULAR PURPOSE AND NONINFRINGEMENT.
# IN NO EVENT SHALL THE AUTHORS OR COPYRIGHT HOLDERS BE LIABLE FOR ANY
# CLAIM, DAMAGES OR OTHER LIABILITY, WHETHER IN AN ACTION OF CONTRACT,
# TORT OR OTHERWISE, ARISING FROM, OUT OF OR IN CONNECTION WITH THE
# SOFTWARE OR THE USE OR OTHER DEALINGS IN THE SOFTWARE.


r"""
LaTeX output backend.

>>> from pybtex.richtext import Tag, HRef
>>> latex = Backend()
>>> print Tag('em', '').render(latex)
<BLANKLINE>
>>> print Tag('em', 'Non-', 'empty').render(latex)
\emph{Non-empty}
>>> print HRef('/', '').render(latex)
<BLANKLINE>
>>> print HRef('/', 'Non-', 'empty').render(latex)
\href{/}{Non-empty}
>>> print HRef('http://example.org/', 'http://example.org/').render(latex)
\url{http://example.org/}
"""


import codecs

import latexcodec  # noqa

from pybtex.backends import BaseBackend


class Backend(BaseBackend):
    default_suffix = '.bbl'
    symbols = {
        'ndash': u'--',
        'newblock': u'\n\\newblock ',
        'nbsp': u'~'
    }
    tags = {
        u'em': u'emph',
        u'strong': None,
        u'i': u'textit',
        u'b': u'textbf',
        u'tt': u'texttt'
    }

    def __init__(self, encoding=None):
        super(Backend, self).__init__(encoding)
        self.latex_encoding = 'ulatex+' + self.encoding

<<<<<<< HEAD
        import latexcodec  # noqa
        if self.encoding != 'latex' and not self.encoding.startswith('latex+'):
            self.encoding = 'latex+' + self.encoding
=======
    def format_str(self, str_):
        return codecs.encode(str_, self.latex_encoding)
>>>>>>> de9e3747

    def format_tag(self, tag_name, text):
        tag = self.tags.get(tag_name)
        if tag is None:
            return u'{%s}' % text if text else u''
        else:
            return ur'\%s{%s}' % (tag, text) if text else u''

    def format_href(self, url, text):
        if not text:
            return ''
        elif text == url:
            return u'\\url{%s}' % url
        else:
            return ur'\href{%s}{%s}' % (url, text) if text else u''

    def format_protected(self, text):
        """
        >>> from pybtex.richtext import Protected
        >>> print Protected('CTAN').render_as('latex')
        {CTAN}
        """

        return '{%s}' % text

    def write_prologue(self):
        if self.formatted_bibliography.preamble:
            self.output(self.formatted_bibliography.preamble + u'\n')

        longest_label = self.formatted_bibliography.get_longest_label()
        self.output(u'\\begin{thebibliography}{%s}' % longest_label)

    def write_epilogue(self):
        self.output(u'\n\n\\end{thebibliography}\n')

    def write_entry(self, key, label, text):
        self.output(u'\n\n\\bibitem[%s]{%s}\n' % (label, key))
        self.output(text)<|MERGE_RESOLUTION|>--- conflicted
+++ resolved
@@ -64,14 +64,8 @@
         super(Backend, self).__init__(encoding)
         self.latex_encoding = 'ulatex+' + self.encoding
 
-<<<<<<< HEAD
-        import latexcodec  # noqa
-        if self.encoding != 'latex' and not self.encoding.startswith('latex+'):
-            self.encoding = 'latex+' + self.encoding
-=======
     def format_str(self, str_):
         return codecs.encode(str_, self.latex_encoding)
->>>>>>> de9e3747
 
     def format_tag(self, tag_name, text):
         tag = self.tags.get(tag_name)
