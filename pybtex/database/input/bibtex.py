--- conflicted
+++ resolved
@@ -73,17 +73,11 @@
 import re
 from string import ascii_letters, digits
 
-<<<<<<< HEAD
 import six
 
 from pybtex import textutils
 from pybtex.bibtex.utils import split_name_list
-from pybtex.database import Entry, Person
-=======
-import re
-from pybtex.utils import CaseInsensitiveDict, CaseInsensitiveSet
 from pybtex.database import Entry, Person, BibliographyDataError
->>>>>>> 0de51caf
 from pybtex.database.input import BaseParser
 from pybtex.scanner import (
     Literal, Pattern, PrematureEOF, PybtexSyntaxError, Scanner
@@ -366,7 +360,8 @@
             if field_name in self.person_fields:
                 if field_name in already_handled_person_fields:
                     error_message = 'entry with key {} has a duplicate {} field'.format(
-                        key, field_name)
+                        key, field_name
+                    )
                     self.handle_error(DuplicatePersonField(error_message))
                     continue
                 for name in split_name_list(field_value):
